from environment import initialize_simulation
import jax
import jax.numpy as jnp

from NEAT.neat_controller import scale_actions_to_joint_limits, extract_observation, calculate_environment_dimensions
import NEAT.config as config
from NEAT.RLEnv import RLEnv

counter = 0


class BrittleStarEnv(RLEnv):
    jitable = True

    def __init__(
        self,
        num_arms=config.NUM_ARMS,
        num_segments_per_arm=config.NUM_SEGMENTS_PER_ARM,
        target_distance=config.TARGET_DISTANCE,
        simulation_time=config.SIMULATION_DURATION,
        time_scale=config.TIME_SCALE,
        *args,
        **kwargs,
    ):
        super().__init__(max_step=config.MAX_STEPS_TRAINING, *args, **kwargs)

        env, env_state, environment_configuration = initialize_simulation(
            env_type="directed_locomotion",
            num_arms=num_arms,
            num_segments_per_arm=num_segments_per_arm,
            backend="MJX",
            simulation_time=simulation_time,
            time_scale=time_scale,
            target_distance=target_distance,
            num_physics_steps_per_control_step=config.NUM_PHYSICS_STEPS_PER_CONTROL_STEP,
            seed=config.SEED,
        )

        self.env = env
        self.initial_env_state = env_state
        self.environment_configuration = environment_configuration
        self.num_segments_per_arm = num_segments_per_arm

        self._input_dims, self._output_dims = calculate_environment_dimensions(env, env_state)

    def env_step(self, _, env_state, action, target, info):
        """Step the environment with the given action"""

        scaled_action = scale_actions_to_joint_limits(
            action, num_segments_per_arm=self.num_segments_per_arm
        )

        next_env_state = self.env.step(state=env_state, action=scaled_action)

        obs = extract_observation(next_env_state, target)

        disk_position = next_env_state.observations["disk_position"][:2]
        distance = jnp.linalg.norm(disk_position - target[:2])
        
        current_velocity = jnp.linalg.norm(
            next_env_state.observations["disk_linear_velocity"][:2]
        )

        # current_velocity = jnp.where(distance < 0.5, current_velocity, 5 * current_velocity)
        
<<<<<<< HEAD
        # # Update velocity history
        # velocity_history = info.get("velocity_history", jnp.zeros(30))
        # # Shift history and add current velocity
        # velocity_history = jnp.roll(velocity_history, -1)
        # velocity_history = velocity_history.at[-1].set(current_velocity)
        
        # # Calculate average velocity over history
        # avg_velocity = jnp.mean(velocity_history)
        
        # # Track no movement for stuck detection
        # no_movement_count = info["no_movement_count"]
        # no_movement_count = jax.lax.cond(
        #     current_velocity < 0.05,
        #     lambda _: no_movement_count + 1,
        #     lambda _: no_movement_count - 5,
        #     operand=None,
        # )

        # no_movement_count = jnp.maximum(no_movement_count, 0)
                
        # Use average velocity in reward instead of instantaneous velocity
        reward = - distance + current_velocity 
=======
>>>>>>> 9b32c8d0
        
        reward = -distance + 2 * current_velocity 

        done = jnp.array(distance < config.TARGET_REACHED_THRESHOLD)

        reward = jnp.where(distance < config.TARGET_REACHED_THRESHOLD, reward + 1000.0, reward)
        
        info = {
            "distance": distance,
        }
        
        return obs, next_env_state, reward, done, info

    def env_reset(self, randkey):
        """Reset the environment"""
        # Generate new randkey for target placement
        target_key = jax.random.fold_in(randkey, 0)

        if config.TARGET_POSITION is not None:
            env_state = self.env.reset(
                rng=randkey, target_position=config.TARGET_POSITION
            )
        else:
            # Reset with random target position
            env_state = self.env.reset(rng=target_key)

        # Create separate random keys for each target
        target_key1, target_key2 = jax.random.split(randkey)
        targets = jnp.array(
            [
                self.generate_target_position(target_key1),
                self.generate_target_position(target_key2),
            ]
        )

        obs1 = extract_observation(env_state, targets[0])
        obs2 = extract_observation(env_state, targets[1])
        return (obs1, obs2), env_state, targets

    def generate_target_position(self, rng) -> jnp.ndarray:
        angle = jax.random.uniform(key=rng, shape=(), minval=0, maxval=jnp.pi * 2)
        radius = self.env.environment_configuration.target_distance
        random_position = jnp.array(
            [radius * jnp.cos(angle), radius * jnp.sin(angle), 0.05]
        )
        return random_position

    @property
    def input_shape(self):
        return (self._input_dims,)

    @property
    def output_shape(self):
        return (self._output_dims,)

    def show(
        self,
        state,
        randkey,
        act_func,
        params,
        save_path=None,
        output_type="mp4",
        *args,
        **kwargs,
    ):
        pass<|MERGE_RESOLUTION|>--- conflicted
+++ resolved
@@ -63,31 +63,6 @@
 
         # current_velocity = jnp.where(distance < 0.5, current_velocity, 5 * current_velocity)
         
-<<<<<<< HEAD
-        # # Update velocity history
-        # velocity_history = info.get("velocity_history", jnp.zeros(30))
-        # # Shift history and add current velocity
-        # velocity_history = jnp.roll(velocity_history, -1)
-        # velocity_history = velocity_history.at[-1].set(current_velocity)
-        
-        # # Calculate average velocity over history
-        # avg_velocity = jnp.mean(velocity_history)
-        
-        # # Track no movement for stuck detection
-        # no_movement_count = info["no_movement_count"]
-        # no_movement_count = jax.lax.cond(
-        #     current_velocity < 0.05,
-        #     lambda _: no_movement_count + 1,
-        #     lambda _: no_movement_count - 5,
-        #     operand=None,
-        # )
-
-        # no_movement_count = jnp.maximum(no_movement_count, 0)
-                
-        # Use average velocity in reward instead of instantaneous velocity
-        reward = - distance + current_velocity 
-=======
->>>>>>> 9b32c8d0
         
         reward = -distance + 2 * current_velocity 
 
