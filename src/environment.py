import numpy as np
import jax.numpy as jnp
from biorobot.brittle_star.environment.light_escape.shared import (
    BrittleStarLightEscapeEnvironmentConfiguration,
)
from biorobot.brittle_star.environment.directed_locomotion.shared import (
    BrittleStarDirectedLocomotionEnvironmentConfiguration,
)
from biorobot.brittle_star.environment.undirected_locomotion.shared import (
    BrittleStarUndirectedLocomotionEnvironmentConfiguration,
)
from biorobot.brittle_star.mjcf.arena.aquarium import (
    AquariumArenaConfiguration,
    MJCFAquariumArena,
)

from biorobot.brittle_star.mjcf.morphology.specification.specification import (
    BrittleStarMorphologySpecification,
)
from moojoco.environment.dual import DualMuJoCoEnvironment
from moojoco.environment.base import MuJoCoEnvironmentConfiguration
from biorobot.brittle_star.environment.undirected_locomotion.dual import (
    BrittleStarUndirectedLocomotionEnvironment,
)
from biorobot.brittle_star.environment.directed_locomotion.dual import (
    BrittleStarDirectedLocomotionEnvironment,
)
from biorobot.brittle_star.environment.light_escape.dual import (
    BrittleStarLightEscapeEnvironment,
)
from biorobot.brittle_star.mjcf.morphology.specification.default import (
    default_brittle_star_morphology_specification,
)
import jax
from morphology import create_morphology
import mediapy as media

import render


# More legible printing from numpy.
np.set_printoptions(precision=3, suppress=True, linewidth=100)
jnp.set_printoptions(precision=3, suppress=True, linewidth=100)


def create_arena(arena_configuration: AquariumArenaConfiguration) -> MJCFAquariumArena:
    arena = MJCFAquariumArena(configuration=arena_configuration)
    return arena


def create_environment(
    morphology_specification: BrittleStarMorphologySpecification,
    arena_configuration: AquariumArenaConfiguration,
    environment_configuration: MuJoCoEnvironmentConfiguration,
    backend: str,
) -> DualMuJoCoEnvironment:
    assert backend in ["MJC", "MJX"], (
        "Please specify a valid backend; Either 'MJC' or 'MJX'"
    )

    morphology = create_morphology(morphology_specification=morphology_specification)
    arena = create_arena(arena_configuration=arena_configuration)
    if isinstance(
        environment_configuration,
        BrittleStarUndirectedLocomotionEnvironmentConfiguration,
    ):
        env_class = BrittleStarUndirectedLocomotionEnvironment
    elif isinstance(
        environment_configuration, BrittleStarDirectedLocomotionEnvironmentConfiguration
    ):
        env_class = BrittleStarDirectedLocomotionEnvironment
    else:
        env_class = BrittleStarLightEscapeEnvironment

    env = env_class.from_morphology_and_arena(
        morphology=morphology,
        arena=arena,
        configuration=environment_configuration,
        backend=backend,
    )
    return env


def create_example_environment(
    env_type: str = "directed_locomotion",
    simulation_time: int = 5,
    time_scale: int = 2,
    target_distance: float = 3.0,
    success_threshold: float = 0.75,  # This parameter will be used in our code, not passed to environment
) -> (
    BrittleStarUndirectedLocomotionEnvironmentConfiguration
    | BrittleStarDirectedLocomotionEnvironmentConfiguration
    | BrittleStarLightEscapeEnvironmentConfiguration
):
    if env_type == "undirected_locomotion":
        return BrittleStarUndirectedLocomotionEnvironmentConfiguration(
            # If this value is > 0 then we will add randomly sampled noise to the initial joint positions and velocities
            joint_randomization_noise_scale=0.0,
            # Visualization mode
            render_mode="rgb_array",
            # Number of seconds per episode
            simulation_time=simulation_time,
            # Number of physics substeps to do per control step
            num_physics_steps_per_control_step=10,
            # Integer factor by which to multiply the original physics timestep of 0.002,
            time_scale=time_scale,
            # Which camera's to render (all the brittle star environments contain 2 cameras: 1 top-down camera and one close-up camera that follows the brittle star),
            camera_ids=[0, 1],
            # Resolution to render with ((height, width) in pixels)
            render_size=(480, 640),
        )
    elif env_type == "directed_locomotion":
        return BrittleStarDirectedLocomotionEnvironmentConfiguration(
            # Distance to put our target at (targets are spawned on a circle around the starting location with this given radius).
            target_distance=target_distance,
            # We'll handle success_threshold in our own code
            joint_randomization_noise_scale=0.0,
            render_mode="rgb_array",
            simulation_time=simulation_time,
            num_physics_steps_per_control_step=10,
            time_scale=time_scale,
            camera_ids=[0, 1],
            render_size=(480, 640),
        )
    elif env_type == "light_escape":
        return BrittleStarLightEscapeEnvironmentConfiguration(
            # If this value is > 0, we will add perlin noise to the generated light map. Otherwise, the light map is a simple linear gradient.
            #   Please only provide integer factors of 200.
            light_perlin_noise_scale=0,
            joint_randomization_noise_scale=0,
            render_mode="rgb_array",
            simulation_time=simulation_time,
            num_physics_steps_per_control_step=10,
            time_scale=time_scale,
            camera_ids=[0, 1],
            render_size=(480, 640),
        )
    else:
        raise ValueError(f"Invalid environment type: {env_type}")


def initialize_simulation(
    env_type="directed_locomotion",
    num_arms=5,
    num_segments_per_arm=4,
    backend="MJC",
    simulation_time=5,
    time_scale=2,
    target_distance=3.0,
    success_threshold=0.75,
):
    """Initialize the brittle star simulation environment"""
    morphology_specification = default_brittle_star_morphology_specification(
        num_arms=num_arms,
        num_segments_per_arm=num_segments_per_arm,
        use_p_control=True,
        use_torque_control=False,
    )
    arena_configuration = AquariumArenaConfiguration(
        size=(10, 5),
        sand_ground_color=True,
        attach_target=True,
        wall_height=1.5,
        wall_thickness=0.1,
    )
    environment_configuration = create_example_environment(
        env_type=env_type,
        simulation_time=simulation_time,
        time_scale=time_scale,
        target_distance=target_distance,
        success_threshold=success_threshold,
    )

    env = create_environment(
        morphology_specification=morphology_specification,
        arena_configuration=arena_configuration,
        environment_configuration=environment_configuration,
        backend=backend,
    )

    # Initialize random number generator
    if backend == "MJC":
        rng = np.random.RandomState(0)
    else:
        rng = jax.random.PRNGKey(seed=0)

    # Reset environment
    state = env.reset(rng=rng)

    return env, state, environment_configuration


def run_simulation(env, state, environment_configuration):
    """Run the simulation and collect frames"""
    mjc_frames = []

    # Get initial frame
    frame = env.render(state=state)
    processed_frame = render.post_render(
        render_output=frame, environment_configuration=environment_configuration
    )
    mjc_frames.append(processed_frame)

    while not (state.terminated | state.truncated):
        # TODO: measure observations to determine action
        # Sample random actions to pass to the environment
        action = env.action_space.sample()
<<<<<<< HEAD
        print("Action:", action)
        state = env.step(state=state, action=action)  # Update state
        print("State:", state)
=======
        # print('Action:', action)
        state = env.step(state=state, action=action)  # Update state
        # print('State:', state)
>>>>>>> fe34b0ae
        # TODO: collect observations and rewards
        processed_frame = render.post_render(
            env.render(state=state), environment_configuration
        )
        mjc_frames.append(processed_frame)

    return mjc_frames


<<<<<<< HEAD
def run_simulation_with_controller(
    env, state, environment_configuration, controller=None, verbose=True
):
    """Run the simulation with an optional controller and collect frames"""
    mjc_frames = []

    initial_distance = (
        state.observations["xy_distance_to_target"][0]
        if "xy_distance_to_target" in state.observations
        else None
    )
    target_position = state.info.get("xy_target_position", None)

    if verbose:
        print(f"Initial distance to target: {initial_distance}")
        print(f"Target position: {target_position}")
        print(f"Initial position: {state.observations.get('disk_position', None)}")
        print(f"Environment configuration: {environment_configuration}")

    # Get initial frame
    frame = env.render(state=state)
    processed_frame = render.post_render(
        render_output=frame, environment_configuration=environment_configuration
    )
    mjc_frames.append(processed_frame)

    step_count = 0
    while not (state.terminated | state.truncated):
        if controller is None:
            # Sample random actions if no controller provided
            action = env.action_space.sample()
        else:
            # Use provided controller to determine action
            # TODO: Add / remove some observations, don't forget to update the `obs` variable in neat_controller.py as well!!!
            obs = np.concatenate(
                [
                    state.observations["joint_position"],
                    state.observations["joint_velocity"],
                    state.observations["disk_position"],
                    state.observations["disk_linear_velocity"],
                    state.observations["unit_xy_direction_to_target"],
                    state.observations["xy_distance_to_target"],
                ]
            )
            action = controller.activate(obs)
            action = np.array(action)

        # Update state
        old_state = state
        state = env.step(state=state, action=action)
        step_count += 1

        # Check if terminated because it reached the target
        if state.terminated and verbose:
            current_distance = state.observations["xy_distance_to_target"][0]
            current_position = state.observations["disk_position"][:2]
            print(f"\nTerminated at step {step_count}:")
            print(f"  Current distance to target: {current_distance}")
            print(f"  Current position: {current_position}")
            print(f"  Target position: {target_position}")
            print(f"  Reward: {state.reward}")
            print(
                f"  Terminated reason: {state.info.get('termination_reason', 'unknown')}"
            )

        # Collect frame
        processed_frame = render.post_render(
            env.render(state=state), environment_configuration
        )
        mjc_frames.append(processed_frame)

    return mjc_frames


=======
>>>>>>> fe34b0ae
if __name__ == "__main__":
    # Initialize simulation
    env, state, environment_configuration = initialize_simulation(
        env_type="directed_locomotion",
        num_arms=5,
        num_segments_per_arm=4,
        backend="MJC",
    )

    # Get initial frame and display
    initial_frame = render.post_render(
        env.render(state=state), environment_configuration
    )

    render.visualize_initial_frame(initial_frame)

    # Run full simulation
    print("Running simulation...")
    mjc_frames = run_simulation(env, state, environment_configuration)
    print(f"Simulation complete with {len(mjc_frames)} frames!")

    # Create output directory and save selected frames
    output_dir = "simulation_output"
    render.save_frame_samples(mjc_frames, output_dir=output_dir, sample_rate=10)

    # Create and save animation
    video_path = f"{output_dir}/brittle_star_simulation.mp4"
    render.create_animation(mjc_frames, output_path=video_path)
    print(f"Saved animation to {video_path}")

    # Play the video
    render.play_video(video_path)<|MERGE_RESOLUTION|>--- conflicted
+++ resolved
@@ -205,15 +205,9 @@
         # TODO: measure observations to determine action
         # Sample random actions to pass to the environment
         action = env.action_space.sample()
-<<<<<<< HEAD
-        print("Action:", action)
-        state = env.step(state=state, action=action)  # Update state
-        print("State:", state)
-=======
         # print('Action:', action)
         state = env.step(state=state, action=action)  # Update state
         # print('State:', state)
->>>>>>> fe34b0ae
         # TODO: collect observations and rewards
         processed_frame = render.post_render(
             env.render(state=state), environment_configuration
@@ -223,83 +217,6 @@
     return mjc_frames
 
 
-<<<<<<< HEAD
-def run_simulation_with_controller(
-    env, state, environment_configuration, controller=None, verbose=True
-):
-    """Run the simulation with an optional controller and collect frames"""
-    mjc_frames = []
-
-    initial_distance = (
-        state.observations["xy_distance_to_target"][0]
-        if "xy_distance_to_target" in state.observations
-        else None
-    )
-    target_position = state.info.get("xy_target_position", None)
-
-    if verbose:
-        print(f"Initial distance to target: {initial_distance}")
-        print(f"Target position: {target_position}")
-        print(f"Initial position: {state.observations.get('disk_position', None)}")
-        print(f"Environment configuration: {environment_configuration}")
-
-    # Get initial frame
-    frame = env.render(state=state)
-    processed_frame = render.post_render(
-        render_output=frame, environment_configuration=environment_configuration
-    )
-    mjc_frames.append(processed_frame)
-
-    step_count = 0
-    while not (state.terminated | state.truncated):
-        if controller is None:
-            # Sample random actions if no controller provided
-            action = env.action_space.sample()
-        else:
-            # Use provided controller to determine action
-            # TODO: Add / remove some observations, don't forget to update the `obs` variable in neat_controller.py as well!!!
-            obs = np.concatenate(
-                [
-                    state.observations["joint_position"],
-                    state.observations["joint_velocity"],
-                    state.observations["disk_position"],
-                    state.observations["disk_linear_velocity"],
-                    state.observations["unit_xy_direction_to_target"],
-                    state.observations["xy_distance_to_target"],
-                ]
-            )
-            action = controller.activate(obs)
-            action = np.array(action)
-
-        # Update state
-        old_state = state
-        state = env.step(state=state, action=action)
-        step_count += 1
-
-        # Check if terminated because it reached the target
-        if state.terminated and verbose:
-            current_distance = state.observations["xy_distance_to_target"][0]
-            current_position = state.observations["disk_position"][:2]
-            print(f"\nTerminated at step {step_count}:")
-            print(f"  Current distance to target: {current_distance}")
-            print(f"  Current position: {current_position}")
-            print(f"  Target position: {target_position}")
-            print(f"  Reward: {state.reward}")
-            print(
-                f"  Terminated reason: {state.info.get('termination_reason', 'unknown')}"
-            )
-
-        # Collect frame
-        processed_frame = render.post_render(
-            env.render(state=state), environment_configuration
-        )
-        mjc_frames.append(processed_frame)
-
-    return mjc_frames
-
-
-=======
->>>>>>> fe34b0ae
 if __name__ == "__main__":
     # Initialize simulation
     env, state, environment_configuration = initialize_simulation(
